--- conflicted
+++ resolved
@@ -106,7 +106,6 @@
 
 add_executable(alphad ${PROJECT_SOURCE_DIR}/src/ensdf_processing/ALPHAD/alphad.f  
                       ${PROJECT_SOURCE_DIR}/src/ensdf_processing/nsdflib95.f)
-<<<<<<< HEAD
 add_executable(delta ${PROJECT_SOURCE_DIR}/src/ensdf_processing/DELTA/delta.for)
 add_executable(gtol ${PROJECT_SOURCE_DIR}/src/ensdf_processing/GTOL/gtol.f 
                     ${PROJECT_SOURCE_DIR}/src/ensdf_processing/nsdflib95.f)
@@ -116,13 +115,11 @@
                      ${PROJECT_SOURCE_DIR}/src/ensdf_processing/nsdflib95.f)
 add_executable(seqhst ${PROJECT_SOURCE_DIR}/src/ensdf_processing/HSICC/seqhst.for 
                       ${PROJECT_SOURCE_DIR}/src/ensdf_processing/nsdflib95.f)
-=======
 add_executable(logft ${PROJECT_SOURCE_DIR}/src/ensdf_processing/LOGFT/logft.for 
                      ${PROJECT_SOURCE_DIR}/src/ensdf_processing/nsdflib95.f)
 add_executable(radd ${PROJECT_SOURCE_DIR}/src/ensdf_processing/RADD/RadD.for)
 add_executable(ruler ${PROJECT_SOURCE_DIR}/src/ensdf_processing/RULER/ruler.f 
                      ${PROJECT_SOURCE_DIR}/src/ensdf_processing/nsdflib95.f)
->>>>>>> dc4ebf75
 
 # Print include dir
 get_property(inc_dirs DIRECTORY PROPERTY INCLUDE_DIRECTORIES)
