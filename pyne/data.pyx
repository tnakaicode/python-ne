--- conflicted
+++ resolved
@@ -177,9 +177,44 @@
         raise pyne.nucname.NucTypeError(nuc)
     return q_val
 
-<<<<<<< HEAD
-# gamma_frac
-=======
+
+#
+# gamma_frac functions
+#
+cdef conv._MapIntDouble gamma_frac_map_proxy = conv.MapIntDouble(False)
+gamma_frac_map_proxy.map_ptr = &cpp_data.gamma_frac_map
+gamma_frac_map = gamma_frac_map_proxy
+
+def gamma_frac(nuc):
+    """Finds the fraction of Q that comes from gammas of a nuclide.
+
+    Parameters
+    ----------
+    nuc : int or str
+        Input nuclide.
+
+    Returns
+    -------
+    gamma_frac : double
+        Fraction of Q that comes from gammas of this nuclide.
+
+    Notes
+    -----
+    If the nuclide is not found, gamma_frac is 0.
+    """
+    if isinstance(nuc, int):
+        gamma_frac = cpp_data.gamma_frac(<int> nuc)
+    elif isinstance(nuc, basestring):
+        nuc_bytes = nuc.encode()
+        gamma_frac = cpp_data.gamma_frac(<char *> nuc_bytes)
+    elif isinstance(nuc, bytes):
+        gamma_frac = cpp_data.gamma_frac(<char *> nuc)
+    else:
+        raise pyne.nucname.NucTypeError(nuc)
+
+    return gamma_frac
+
+
 #
 # simple_xs functions
 #
@@ -236,43 +271,6 @@
                                 <std_string> energy)
 
     return xs
-
-#
-# gamma_frac functions
-#
->>>>>>> c8762fe1
-cdef conv._MapIntDouble gamma_frac_map_proxy = conv.MapIntDouble(False)
-gamma_frac_map_proxy.map_ptr = &cpp_data.gamma_frac_map
-gamma_frac_map = gamma_frac_map_proxy
-
-def gamma_frac(nuc):
-    """Finds the fraction of Q that comes from gammas of a nuclide.
-
-    Parameters
-    ----------
-    nuc : int or str
-        Input nuclide.
-
-    Returns
-    -------
-    gamma_frac : double
-        Fraction of Q that comes from gammas of this nuclide.
-
-    Notes
-    -----
-    If the nuclide is not found, gamma_frac is 0.
-    """
-    if isinstance(nuc, int):
-        gamma_frac = cpp_data.gamma_frac(<int> nuc)
-    elif isinstance(nuc, basestring):
-        nuc_bytes = nuc.encode()
-        gamma_frac = cpp_data.gamma_frac(<char *> nuc_bytes)
-    elif isinstance(nuc, bytes):
-        gamma_frac = cpp_data.gamma_frac(<char *> nuc)
-    else:
-        raise pyne.nucname.NucTypeError(nuc)
-
-    return gamma_frac
 
 
 #
