--- conflicted
+++ resolved
@@ -609,11 +609,7 @@
 
     return dc
 
-<<<<<<< HEAD
 def id_from_level(nuc, level, special=""):
-=======
-def id_from_level(int nuc, double level):
->>>>>>> c574cbd0
     """
     return the nuc_id for input energy level
 
@@ -635,14 +631,10 @@
     if len(special) == 1:
         spc = special[0]
     if level > 0.0:
-<<<<<<< HEAD
         if len(special) == 1:
             return cpp_data.id_from_level(<int> nuc, <double> level, <std_string> spc)
         else:
             return cpp_data.id_from_level(<int> nuc, <double> level)
-=======
-        return cpp_data.id_from_level(nuc, level)
->>>>>>> c574cbd0
     else:
         return nuc
 
