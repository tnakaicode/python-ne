#!/usr/bin/env python
"""Module for parsing MCNP output data. MCNP is a general-purpose Monte Carlo
N-Particle code developed at Los Alamos National Laboratory that can be used
for neutron, photon, electron, or coupled neutron/photon/electron transport.
Further information on MCNP can be obtained from http://mcnp.lanl.gov/

Mctal and Runtpe classes still need work. Also should add Meshtal and Outp
classes.

If PyTAPS is not installed, then Wwinp, Meshtal, and Meshtally will not be
available to use.

"""
from __future__ import print_function, division
import sys
import collections
import string
import struct
import math
import os
import linecache
import datetime
from warnings import warn
from pyne.utils import VnVWarning
import itertools

import numpy as np
import tables

from pyne.material import Material
from pyne.material import MultiMaterial
from pyne import nucname
from pyne.binaryreader import _BinaryReader, _FortranRecord

warn(__name__ + " is not yet V&V compliant.", VnVWarning)

# Mesh specific imports
try:
    from itaps import iMesh
    HAVE_PYTAPS = True
except ImportError:
    warn("the PyTAPS optional dependency could not be imported. "
                  "Some aspects of the mcnp module may be incomplete.",
                  VnVWarning)
    HAVE_PYTAPS = False

from pyne.mesh import Mesh, StatMesh, MeshError, IMeshTag

if sys.version_info[0] > 2:
    def cmp(a, b):
        return (a > b) - (a < b)

class Mctal(object):
    def __init__(self):
        pass

    def read(self, filename):
        """Parses a 'mctal' tally output file from MCNP. Currently this
        only supports reading the kcode data- the remaining tally data
        will not be read.
        """

        # open file
        self.f = open(filename, 'r')

        # get code name, version, date/time, etc
        words = self.f.readline().split()
        self.code_name = words[0]
        self.code_version = words[1]
        self.code_date = words[2]
        self.code_time = words[3]
        self.n_dump = words[4]
        self.n_histories = int(words[5])
        self.n_prn = int(words[6])

        # comment line of input file
        self.comment = self.f.readline().strip()

        # read tally line
        words = self.f.readline().split()
        self.n_tallies = words[1]
        if len(words) > 2:
            # perturbation tallies present
            pass

        # read tally numbers
        tally_nums = [int(i) for i in self.f.readline().split()]

        # read tallies
        for i_tal in tally_nums:
            pass

        # read kcode information
        words = self.f.readline().split()
        self.n_cycles = int(words[1])
        self.n_inactive = int(words[2])
        vars_per_cycle = int(words[3])

        self.k_col = []
        self.k_abs = []
        self.k_path = []
        self.prompt_life_col = []
        self.prompt_life_path = []
        self.avg_k_col = []
        self.avg_k_abs = []
        self.avg_k_path = []
        self.avg_k_combined = []
        self.avg_k_combined_active = []
        self.prompt_life_combined = []
        self.cycle_histories = []
        self.avg_k_combined_FOM = []

        for cycle in range(self.n_cycles):
            # read keff and prompt neutron lifetimes
            if vars_per_cycle == 0 or vars_per_cycle == 5:
                values = [float(i) for i in get_words(self.f, lines=1)]
            elif vars_per_cycle == 19:
                values = [float(i) for i in get_words(self.f, lines=4)]

            self.k_col.append(values[0])
            self.k_abs.append(values[1])
            self.k_path.append(values[2])
            self.prompt_life_col.append(values[3])
            self.prompt_life_path.append(values[4])

            if vars_per_cycle <= 5:
                continue

            avg, stdev = (values[5], values[6])
            self.avg_k_col.append((avg, stdev))
            avg, stdev = (values[7], values[8])
            self.avg_k_abs.append((avg, stdev))
            avg, stdev = (values[9], values[10])
            self.avg_k_path.append((avg, stdev))
            avg, stdev = (values[11], values[12])
            self.avg_k_combined.append((avg, stdev))
            avg, stdev = (values[13], values[14])
            self.avg_k_combined_active.append((avg, stdev))
            avg, stdev = (values[15], values[16])
            self.prompt_life_combined.append((avg, stdev))
            self.cycle_histories.append(values[17])
            self.avg_k_combined_FOM.append(values[18])


def get_words(f, lines=1):
    words = []
    for i in range(lines):
        local_words = f.readline().split()
        words += local_words
    return words


class SourceSurf(object):
    def __init__(self):
        pass


class TrackData(object):
    def __init__(self):
        pass


class SurfSrc(_BinaryReader):
    """Enables manipulating both the header and tracklists in surface source
    files.

    Example use cases include adding source particles from other codes, and
    combining multiple files together. Note that typically additional code
    will be needed to supplement this class in order to modify the header or
    track information in a way suitable to the use case.

    Parameters
    ----------
    filename : str
        Path to surface source file being read or written.
    mode : str, optional
        String indicating file opening mode to be used (defaults to 'rb').

    """

    def __init__(self, filename, mode="rb"):
        super(SurfSrc, self).__init__(filename, mode)

    def __str__(self):
        return self.print_header()

    def print_header(self):
        """Returns contents of SurfSrc's header as an informative string.

        Returns
        -------
        header_string : str
            A line-by-line listing of the contents of the SurfSrc's header.

        """
        header_string = "Code: {0} (version: {1}) [{2}]\n".format(
            self.kod, self.ver, self.loddat)
        header_string += "Problem info: ({0}) {1}\n{2}\n".format(
            self.idtm, self.probid, self.aid)
        header_string += "Showing dump #{0}\n".format(self.knod)
        header_string += (
            "{0} histories, {1} tracks, {2} record size, "
            "{0} surfaces, {1} histories\n").format(
            self.np1, self.nrss, self.ncrd,
            self.njsw, self.niss)
        header_string += (
            "{0} cells, source particle: {1},"
            " macrobody facet flag: {2}\n").format(
            self.niwr, self.mipts, self.kjaq)
        for i in self.surflist:
            header_string += (
                "Surface {0}: facet {1},"
                " type {2} with {3} parameters: (").format(
                i.id, i.facet_id, i.type, i.num_params)
            if i.num_params > 1:
                for j in i.surf_params:
                    header_string += " {0}".format(j)
            else:
                header_string += " {0}".format(i.surf_params)
            header_string += ")\n"
        header_string += "Summary Table: " + str(self.summary_table)

        return header_string

    def print_tracklist(self, max_tracks=None):
        """Returns tracklists in SurfSrc as a string.

        Parameters
        ----------
        max_tracks : int, optional
            Maximum number of tracks to print. Defaults to all tracks.

        Returns
        -------
        track_data : str
            Single string with data for one track on each line.
        """

        if max_tracks is None:
            max_tracks = self.nrss

        track_data = "Track Data\n"
        track_data += \
            "       nps   BITARRAY        WGT        ERG        TME" \
            "             X             Y             Z" \
            "          U          V     COSINE  |       W\n"
        for cnt, j in enumerate(self.tracklist):

            format_string = "%10d %10g %10.5g %10.5g %10.5g" \
                            " %13.5e %13.5e %13.5e" \
                            " %10.5f %10.5f %10.5f  | %10.5f "
            track_data += format_string % (
                j.nps, j.bitarray, j.wgt, j.erg, j.tme,
                j.x, j.y, j.z, j.u, j.v, j.cs, j.w) + "\n"
            if cnt > max_tracks:
                break

        return track_data

    def __eq__(self, other):
        rtn = self.__cmp__(other)
        return rtn == 0

    def __cmp__(self, other):
        """ Comparison is not completely robust. Tracklists are not compared!!!
        """

        if other.kod != self.kod:
            # kod does not match
            return cmp(other.kod, self.kod)
        if other.ver != self.ver:
            # ver does not match
            return cmp(other.ver, self.ver)
        if other.loddat != self.loddat:
            # loddat does not match
            return cmp(other.loddat, self.loddat)

        if other.ncrd != self.ncrd:
            # ncrd does not match
            return cmp(other.nrcd, self.nrcd)
        if other.njsw != self.njsw:
            # njsw does not match
            return cmp(other.njsw, self.njsw)

        if other.np1 != self.np1:
            # np1 does not match
            return cmp(other.np1, self.np1)
        if other.nrss != self.nrss:
            # nrss does not match
            return cmp(other.nrss, self.nrss)
        if other.niss != self.niss:
            # nrss does not match
            return cmp(other.niss, self.niss)

        if other.niwr != self.niwr:
            # niwr does not match
            return cmp(other.niwr, self.niwr)
        if other.mipts != self.mipts:
            # mipts does not match
            return cmp(other.mipts, self.mipts)
        if other.kjaq != self.kjaq:
            # kjaq does not match
            return cmp(other.kjaq, self.kjaq)

        for surf in range(len(self.surflist)):
            if other.surflist[surf].id != self.surflist[surf].id:
                # ID doesn't match
                return cmp(other.surflist[surf].id, self.surflist[surf].id)
            if other.surflist[surf].facet_id != self.surflist[surf].facet_id:
                # facet_id doesn't match
                return cmp(other.surflist[surf].facet_id,
                           self.surflist[surf].facet_id)
            if other.surflist[surf].type != self.surflist[surf].type:
                # type doesn't match
                return cmp(other.surflist[surf].type,
                           self.surflist[surf].type)
            if other.surflist[surf].num_params != \
                    self.surflist[surf].num_params:
                # num_params ddoesn't match
                return cmp(other.surflist[surf].num_params,
                           self.surflist[surf].num_params)
            if other.surflist[surf].surf_params != \
                    self.surflist[surf].surf_params:
                # surf_params doesn't match
                return cmp(other.surflist[surf].surf_params,
                           self.surflist[surf].surf_params)

        return 0

    def read_header(self):
        """Read in the header block data. This block comprises 4 fortran
        records which we refer to as: header, table1, table2, summary.
        """
        # read header record
        header = self.get_fortran_record()

        # interpret header
        self.kod = header.get_string(8)[0]  # code identifier

        if 'SF_00001' not in self.kod:
            self.ver = header.get_string(5)[0]  # code version identifier

            if '2.6.0' in self.ver:
                self.loddat = header.get_string(28)[0]  # code version date
            elif '5    ' in self.ver:
                self.loddat = header.get_string(8)[0]  # code version date
            else:
                raise NotImplementedError("MCNP5/X Version:" +
                                          self.ver.rstrip() + " not supported")

            self.idtm = header.get_string(19)[0]    # current date and time
            self.probid = header.get_string(19)[0]  # problem id string
            self.aid = header.get_string(80)[0]     # title card of initial run
            self.knod = header.get_int()[0]         # dump number

            # read table 1 record; various counts and sizes
            tablelengths = self.get_fortran_record()

            # interpret table lengths
            if '2.6.0' in self.ver:
                self.np1 = tablelengths.get_int()[0]    # hist used to gen. src
                self.nrss = tablelengths.get_int()[0]   # #tracks to surf src
            else:
                self.np1 = tablelengths.get_long()[0]   # hist used to gen. src
                self.nrss = tablelengths.get_long()[0]  # #tracks to surf src

            self.ncrd = tablelengths.get_int()[0]  # #values in surf src record
                                                   # 6 for a spherical source
                                                   # 11 otherwise
            self.njsw = tablelengths.get_int()[0]  # number of surfaces
            self.niss = tablelengths.get_int()[0]  # #histories to surf src
            self.table1extra = list()
            while tablelengths.num_bytes > tablelengths.pos:
                self.table1extra += tablelengths.get_int()

        elif 'SF_00001' in self.kod:
            header = self.get_fortran_record()
            self.ver = header.get_string(12)[0]     # code version identifier
            self.loddat = header.get_string(9)[0]   # code version date
            self.idtm = header.get_string(19)[0]    # current date and time
            self.probid = header.get_string(19)[0]  # problem id string
            self.aid = header.get_string(80)[0]     # title card of initial run
            self.knod = header.get_int()[0]         # dump number

            # read table 1 record; various counts and sizes
            tablelengths = self.get_fortran_record()

            # interpret table lengths
            self.np1 = tablelengths.get_int()[0]     # hist used to gen.source
            self.notsure0 = tablelengths.get_int()[0]  # vals in surf src rec.
            self.nrss = tablelengths.get_int()[0]    # tracks writ. to surf.src
            self.notsure1 = tablelengths.get_int()[0]  # number of surfaces
            self.ncrd = tablelengths.get_int()[0]      # histories to surf.src
            self.njsw = tablelengths.get_int()[0]      # number of surfaces
            self.niss = tablelengths.get_int()[0]      # histories to surf.src
            self.table1extra = list()
            while tablelengths.num_bytes > tablelengths.pos:
                self.table1extra += tablelengths.get_int()

        if self.np1 < 0:
            # read table 2 record; more size info
            tablelengths = self.get_fortran_record()

            self.niwr = tablelengths.get_int()[0]   # #cells in surf.src card
            self.mipts = tablelengths.get_int()[0]  # source particle type
            self.kjaq = tablelengths.get_int()[0]   # macrobody facet flag
            self.table2extra = list()
            while tablelengths.num_bytes > tablelengths.pos:
                self.table2extra += tablelengths.get_int()

        else:
            pass

        # Since np1 can be negative, preserve the actual np1 value while
        # taking the absolute value so that np1 can be used mathematically
        self.orignp1 = self.np1
        self.np1 = abs(self.np1)

        # get info for each surface
        self.surflist = list()
        for j in range(self.njsw):
            # read next surface info record
            self.surfaceinfo = self.get_fortran_record()

            surfinfo = SourceSurf()
            surfinfo.id = self.surfaceinfo.get_int()            # surface ID
            if self.kjaq == 1:
                surfinfo.facet_id = self.surfaceinfo.get_int()  # facet ID
            else:
                surfinfo.facet_id = -1                        # dummy facet ID

            surfinfo.type = self.surfaceinfo.get_int()           # surface type
            surfinfo.num_params = self.surfaceinfo.get_int()[0]  # #surface prm
            surfinfo.surf_params = \
                self.surfaceinfo.get_double(surfinfo.num_params)

            self.surflist.append(surfinfo)

        # we read any extra records as determined by njsw+niwr...
        # no known case of their actual utility is known currently
        for j in range(self.njsw, self.njsw+self.niwr):
            self.get_fortran_record()
            warn("Extra info in header not handled: {0}".format(j),
                          RuntimeWarning)

        # read summary table record
        summary_info = self.get_fortran_record()
        self.summary_table = summary_info.get_int(
            (2+4*self.mipts)*(self.njsw+self.niwr)+1)
        self.summary_extra = list()
        while summary_info.num_bytes > summary_info.pos:
            self.summary_extra += summary_info.get_int()

    def read_tracklist(self):
        """Reads in track records for individual particles."""
        self.tracklist = []
        for j in range(self.nrss):
            track_info = self.get_fortran_record()
            track_data = TrackData()
            track_data.record = track_info.get_double(abs(self.ncrd))
            track_data.nps = track_data.record[0]
            track_data.bitarray = track_data.record[1]
            track_data.wgt = track_data.record[2]
            track_data.erg = track_data.record[3]
            track_data.tme = track_data.record[4]
            track_data.x = track_data.record[5]
            track_data.y = track_data.record[6]
            track_data.z = track_data.record[7]
            track_data.u = track_data.record[8]
            track_data.v = track_data.record[9]
            track_data.cs = track_data.record[10]
            track_data.w = math.copysign(
                math.sqrt(1 - track_data.u*track_data.u -
                          track_data.v*track_data.v), track_data.bitarray)
            # track_data.bitarray = abs(track_data.bitarray)

            self.tracklist.append(track_data)
        return

    def put_header(self):
        """Write the header part of the header to the surface source file"""
        if 'SF_00001' in self.kod:
            rec = [self.kod]
            joinrec = "".join(rec)
            newrecord = _FortranRecord(joinrec, len(joinrec))
            self.put_fortran_record(newrecord)

            rec = [self.ver, self.loddat, self.idtm, self.probid, self.aid]
            joinrec = "".join(rec)
            newrecord = _FortranRecord(joinrec, len(joinrec))
            newrecord.put_int([self.knod])
            self.put_fortran_record(newrecord)
        else:
            rec = [self.kod, self.ver, self.loddat,
                   self.idtm, self.probid, self.aid]
            joinrec = "".join(rec)
            newrecord = _FortranRecord(joinrec, len(joinrec))
            newrecord.put_int([self.knod])
            self.put_fortran_record(newrecord)
        return

    def put_table_1(self):
        """Write the table1 part of the header to the surface source file"""
        newrecord = _FortranRecord("", 0)

        if '2.6.0' in self.ver:
            newrecord.put_int([self.np1])
            newrecord.put_int([self.nrss])
        else:
            newrecord.put_long([self.np1])
            newrecord.put_long([self.nrss])

        newrecord.put_int([self.ncrd])
        newrecord.put_int([self.njsw])
        newrecord.put_int([self.niss])  # MCNP needs 'int', could be 'long' ?
        newrecord.put_int(self.table1extra)
        self.put_fortran_record(newrecord)
        return

    def put_table_2(self):
        """Write the table2 part of the header to the surface source file"""
        newrecord = _FortranRecord("", 0)
        newrecord.put_int([self.niwr])
        newrecord.put_int([self.mipts])
        newrecord.put_int([self.kjaq])
        newrecord.put_int(self.table2extra)
        self.put_fortran_record(newrecord)
        return

    def put_surface_info(self):
        """Write the record for each surface to the surface source file"""

        for cnt, s in enumerate(self.surflist):
            newrecord = _FortranRecord("", 0)
            newrecord.put_int(s.id)
            if self.kjaq == 1:
                newrecord.put_int(s.facet_id)  # don't add a 'dummy facet ID'
            # else no macrobody flag byte in the record

            newrecord.put_int(s.type)
            newrecord.put_int(s.num_params)
            newrecord.put_double(s.surf_params)

            self.put_fortran_record(newrecord)
        return

    def put_summary(self):
        """Write the summary part of the header to the surface source file"""
        newrecord = _FortranRecord("", 0)
        newrecord.put_int(list(self.summary_table))
        newrecord.put_int(list(self.summary_extra))
        self.put_fortran_record(newrecord)
        return

    def write_header(self):
        """Write the first part of the MCNP surface source file. The header content 
        comprises five parts shown below.
        """
        self.put_header()
        self.put_table_1()
        self.put_table_2()
        self.put_surface_info()
        self.put_summary()

    def write_tracklist(self):
        """Write track records for individual particles. Second part of the MCNP 
        surface source file.  Tracklist is also known as a 'phase space'.
        """

        for j in range(self.nrss):  # nrss is the size of tracklist
            newrecord = _FortranRecord("", 0)
            # 11 records comprising particle information
            newrecord.put_double(self.tracklist[j].nps)
            newrecord.put_double(self.tracklist[j].bitarray)
            newrecord.put_double(self.tracklist[j].wgt)
            newrecord.put_double(self.tracklist[j].erg)
            newrecord.put_double(self.tracklist[j].tme)
            newrecord.put_double(self.tracklist[j].x)
            newrecord.put_double(self.tracklist[j].y)
            newrecord.put_double(self.tracklist[j].z)
            newrecord.put_double(self.tracklist[j].u)
            newrecord.put_double(self.tracklist[j].v)
            newrecord.put_double(self.tracklist[j].cs)
            self.put_fortran_record(newrecord)
        return

    def update_tracklist(self, surf_src):
        """ Update tracklist from another surface source.
        This updates the surface source in-place.
        """

        # Catch for improper non-SurfSrc type
        if type(surf_src) != SurfSrc:
            raise TypeError('Surface Source is not of type SurfSrc')

        # Because 'kod' is the first header attribute
        elif not hasattr(surf_src, 'kod'):
            raise AttributeError(
                'No header attributes for surface source argument')
        elif not hasattr(self, 'kod'):
            raise AttributeError(
                'No header attributes read for surface source')

        # Because 'tracklist' forms the non-header portion
        elif not hasattr(surf_src, 'tracklist'):
            raise AttributeError(
                'No tracklist read for surface source argument')
        elif not hasattr(self, 'tracklist'):
            raise AttributeError(
                'No tracklist read for surface source')

        # No point in updating with self
        elif self == surf_src:
            raise ValueError('Tracklist cannot be updated with itself')

        self.tracklist = surf_src.tracklist
        self.nrss = surf_src.nrss

    def __del__(self):
        """Destructor. The only thing to do is close the file."""
        self.f.close()


class Srctp(_BinaryReader):
    """This class stores source site data from a 'srctp' file written by
    MCNP. The source sites are stored in the 'fso' array in MCNP.

    Parameters
    ----------
    filename : str
        Path to Srctp file being worked with.

    """

    def __init__(self, filename):
        super(Srctp, self).__init__(filename)

    def read(self):
        # read header block
        header = self.get_fortran_record()

        # interpret header block
        #NOTUSED k = header.get_int()  # unique code (947830)
        self.loc_next = header.get_int()  # loc. of next site in FSO arr (ixak)
        self.n_run = header.get_int()  # source particles yet to be run (nsa)
        self.loc_store = header.get_int()  # where to put nxt src neutron (ist)
        self.n_source = header.get_int()  # # of source points in fso (mrl)

        # read source site array
        fso = self.get_fortran_record()

        self.sites = []
        for i in range(self.n_source):
            vals = fso.get_double(11)

            site = SourceSite()
            site.x = vals[0]
            site.y = vals[1]
            site.z = vals[2]
            site.E = vals[3]

            self.sites.append(site)

    def remaining_sites(self):
        index = self.loc_next - 1
        if (self.loc_next + self.n_run) >= self.n_source:
            return (self.sites[index:] +
                    self.sites[:self.n_run - (self.n_source - index)])
        else:
            return self.sites[index: index + self.n_run]

    def __repr__(self):
        return "<Srctp: {0}>".format(self.f.name)


class SourceSite(object):

    def __init__(self):
        pass

    def __repr__(self):
        return "<SourceSite: ({0.x},{0.y},{0.z})>".format(self)


class Runtpe(_BinaryReader):

    def __init__(self, filename):
        super(Runtpe, self).__init__(filename)

    def read(self, filename):
        # read identification block
        header = self.get_fortran_record()

        # parse identification block
        self.code_name = header.get_string(8)
        self.code_version = header.get_string(5)
        self.code_date = header.get_string(8)
        header.get_string(19)  # machine designator, date and time
        self.charge_code = header.get_string(10)
        self.problem_ID = header.get_string(19)
        self.problem_ID_surf = header.get_string(19)
        self.title = header.get_string(80)
        header.pos += 3*6*11  # skip user file characteristics
        self.n_tables = header.get_int()

        # read cross-section tables
        self.tables = []
        for i in range(self.n_tables):
            self.tables.append(self.get_fortran_record())

    def __repr__(self):
        return "<Runtpe: {0}>".format(self.f.name)


class Xsdir(object):
    """This class stores the information contained in a single MCNP xsdir file.

    Attributes
    ----------
    f : file handle
        The xsdir file.
    filename : str
        Path to the xsdir file.
    directory : str
        Path to the directory containing the xsdir file.
    datapath : str
        The data path specified in the first line of the xsdir file, if it
        exists.
    awr : dict
        Maps material ids to their atomic weight ratios.
    tables : list
        Entries are XsdirTable objects, that appear in the same order as the
        xsdir table lines.

    Notes
    -----
    See MCNP5 User's Guide Volume 3 Appendix K for more information.
    """

    def __init__(self, filename):
        """Parameters
        ----------
        filename : str
            Path to xsdir file.
        """
        self.f = open(filename, 'r')
        self.filename = os.path.abspath(filename)
        self.directory = os.path.dirname(filename)
        self.awr = {}
        self.tables = []

        self.read()

    def read(self):
        """Populate the Xsdir object by reading the file.
        """
        # Go to beginning of file
        self.f.seek(0)

        # Read first section (DATAPATH)
        line = self.f.readline()
        words = line.split()
        if words:
            if words[0].lower().startswith('datapath'):
                index = line.index('=')
                self.datapath = line[index+1:].strip()

        # Read second section
        line = self.f.readline()
        words = line.split()
        assert len(words) == 3
        assert words[0].lower() == 'atomic'
        assert words[1].lower() == 'weight'
        assert words[2].lower() == 'ratios'

        while True:
            line = self.f.readline()
            words = line.split()

            # Check for end of second section
            if len(words) % 2 != 0 or words[0] == 'directory':
                break

            for zaid, awr in zip(words[::2], words[1::2]):
                self.awr[zaid] = awr

        # Read third section
        while words[0] != 'directory':
            words = self.f.readline().split()

        while True:
            words = self.f.readline().split()
            if not words:
                break

            # Handle continuation lines
            while words[-1] == '+':
                extraWords = self.f.readline().split()
                words = words + extraWords
            assert len(words) >= 7

            # Create XsdirTable object and add to line
            table = XsdirTable()
            self.tables.append(table)

            # All tables have at least 7 attributes
            table.name = words[0]
            table.awr = float(words[1])
            table.filename = words[2]
            table.access = words[3]
            table.filetype = int(words[4])
            table.address = int(words[5])
            table.tablelength = int(words[6])

            if len(words) > 7:
                table.recordlength = int(words[7])
            if len(words) > 8:
                table.entries = int(words[8])
            if len(words) > 9:
                table.temperature = float(words[9])
            if len(words) > 10:
                table.ptable = (words[10] == 'ptable')

    def find_table(self, name):
        """Find all tables for a given ZIAD.
        
        Parameters
        ----------
        name : str
            The ZIAD name.
 
        Returns
        -------
        tables : list
            All XsdirTable objects for a given ZIAD.
        """
        tables = []
        for table in self:
            if name in table.name:
                tables.append(table)
        return tables

    def to_xsdata(self, filename):
        """Writes a Serpent xsdata file for all continuous energy xs tables.

        Parameters
        ----------
        filename : str
            The output filename.

        """
        xsdata = open(filename, 'w')
        for table in self.tables:
            if table.serpent_type == 1:
                xsdata.write(table.to_serpent() + '\n')
        xsdata.close()

    def __iter__(self):
        for table in self.tables:
            yield table

    def nucs(self):
        """Provides a set of the valid nuclide ids for nuclides contained
        in the xsdir.

        Returns
        -------
        valid_nucs : set
            The valid nuclide ids.
        """
        valid_nucs = set(nucname.id(table.name.split('.')[0]) for table in self.tables if
                         nucname.isnuclide(table.name.split('.')[0]))
        return valid_nucs


class XsdirTable(object):
    """Stores all information that describes a xsdir table entry, which appears
    as a single line in xsdir file. Attribute names are based off of those found in
    the MCNP5 User's Guide Volume 3, appendix K.

    Attributes
    ----------
    name : str
        The ZAID and library identifier, delimited by a '.'.
    awr : float
        The atomic mass ratio of the nuclide.
    filename : str
        The relative path of the file containing the xs table.
    access : str
       Additional string to specify an access route, such as UNIX directory.
       This entry is typically 0.
    filetype : int
        Describes whether the file contains formated (1) or unformated (2)
        file.
    address : int
        If filetype is 1, address is the line number of the xsdir table. If
        filetype is 2, address is the record number.
    tablelength : int
        Length of the second block of a data table.
    recordlength : int
        Unused for filetype = 1. For filetype = 2, recordlength is the number
        of entires per record times the size (in bytes) of each entry.
    entries : int
        Unused for filetype = 1. For filetype = 2, it is the number of entries
        per record
    temperature : float
        Temperature in MeV for neutron data only.
    ptable : bool
        True if xs table describes continuous energy neutron data with
        unresolved resonance range probability tables.
    """

    def __init__(self):
        self.name = None
        self.awr = None
        self.filename = None
        self.access = None
        self.filetype = None
        self.address = None
        self.tablelength = None
        self.recordlength = None
        self.entries = None
        self.temperature = None
        self.ptable = False

    @property
    def alias(self):
        """Returns the name of the table entry <ZIAD>.<library id>.
        """
        return self.name

    @property
    def serpent_type(self):
        """Converts cross section table type to Serpent format:
            :1: continuous energy (c).
            :2: dosimetry table (y).
            :3: termal (t).
        """
        if self.name.endswith('c'):
            return 1
        elif self.name.endswith('y'):
            return 2
        elif self.name.endswith('t'):
            return 3
        else:
            return None

    @property
    def metastable(self):
        """Returns 1 is xsdir table nuclide is metastable. Returns zero
        otherwise.
        """
        # Only valid for neutron cross-sections
        if not self.name.endswith('c'):
            return

        # Handle special case of Am-242 and Am-242m
        if self.zaid == '95242':
            return 1
        elif self.zaid == '95642':
            return 0

        # All other cases
        A = int(self.name.split('.')[0]) % 1000
        if A > 600:
            return 1
        else:
            return 0

    @property
    def zaid(self):
        """Returns the ZIAD of the nuclide.
        """
        return self.name[:self.name.find('.')]

    def to_serpent(self, directory=''):
        """Converts table to serpent format.

        Parameters
        ----------
        directory : str
            The directory where Serpent data is to be stored.
        """
        # Adjust directory
        if directory:
            if not directory.endswith('/'):
                directory = directory.strip() + '/'

        return "{0} {0} {1} {2} {3} {4} {5:.11e} {6} {7}".format(
            self.name,
            self.serpent_type, self.zaid, 1 if self.metastable else 0,
            self.awr, self.temperature/8.6173423e-11, self.filetype - 1,
            directory + self.filename)

    def __repr__(self):
        return "<XsDirTable: {0}>".format(self.name)


class PtracEvent(tables.IsDescription):
    """This class holds one Ptrac event and serves as a table definition
    for saving Ptrac data to a HDF5 file.
    """
    event_type = tables.Int32Col()
    node = tables.Float32Col()
    nsr = tables.Float32Col()
    nsf = tables.Float32Col()
    nxs = tables.Float32Col()
    ntyn = tables.Float32Col()
    ipt = tables.Float32Col()
    ncl = tables.Float32Col()
    mat = tables.Float32Col()
    ncp = tables.Float32Col()
    xxx = tables.Float32Col()
    yyy = tables.Float32Col()
    zzz = tables.Float32Col()
    uuu = tables.Float32Col()
    vvv = tables.Float32Col()
    www = tables.Float32Col()
    erg = tables.Float32Col()
    wgt = tables.Float32Col()
    tme = tables.Float32Col()


class PtracReader(object):
    """Class to read _binary_ PTRAC files generated by MCNP.
    """

    def __init__(self, filename):
        """Construct a new Ptrac reader for a given filename, determine the
        number format and read the file's headers.
        """
        self.variable_mappings = {
            1: "nps",
            3: "ncl",
            4: "nsf",  # surface id
            8: "node",
            9: "nsr",
            10: "nxs",
            11: "ntyn",
            12: "nsf",
            16: "ipt",
            17: "ncl",
            18: "mat",
            19: "ncp",
            20: "xxx",  # position x
            21: "yyy",  # position y
            22: "zzz",  # position z
            23: "uuu",  # cos(x-direction)
            24: "vvv",  # cos(y-direction)
            25: "www",  # cos(z-direction)
            26: "erg",  # energy
            27: "wgt",  # mass
            28: "tme"
        }

        self.eightbytes = False

        self.f = open(filename, 'rb')
        self.determine_endianness()
        self.read_headers()
        self.read_variable_ids()

        self.next_event = 0

    def __del__(self):
        """Destructor. The only thing to do is close the Ptrac file.
        """
        self.f.close()

    def determine_endianness(self):
        """Determine the number format (endianness) used in the Ptrac file.
        For this, the file's first entry is used. It is always minus one
        and has a length of 4 bytes.
        """

        # read and unpack first 4 bytes
        b = self.f.read(4)
        should_be_4 = struct.unpack('<i', b)[0]
        if should_be_4 == 4:
            self.endianness = '<'
        else:
            self.endianness = '>'

        # discard the next 8 bytes (the value -1 und another 4)
        self.f.read(8)

    def read_next(self, format, number=1, auto=False, raw_format=False):
        """Helper method for reading records from the Ptrac file.
        All binary records consist of the record content's length in bytes,
        the content itself and then the length again.
        format can be one of the struct module's format characters (i.e. i
        for an int, f for a float, s for a string).
        The length of the record can either be hard-coded by setting the
        number parameter (e.g. to read 10 floats) or determined automatically
        by setting auto=True.
        Setting the parameter raw_format to True means that the format string
        will not be expanded by number, but will be used directly.
        """

        if self.eightbytes and (not raw_format) and format == 'f':
            format = 'd'
        if self.eightbytes and (not raw_format) and format == 'i':
            format = 'q'

        # how long is one field of the read values
        format_length = 1
        if format in ['h', 'H'] and not raw_format:
            format_length = 2
        elif format in ['i', 'I', 'l', 'L', 'f'] and not raw_format:
            format_length = 4
        elif format in ['d', 'q', 'Q'] and not raw_format:
            format_length = 8

        if auto and not raw_format:
            b = self.f.read(4)

            if b == b'':
                raise EOFError

            length = struct.unpack(self.endianness.encode() + b'i', b)[0]
            number = length // format_length

            b = self.f.read(length + 4)
            tmp = struct.unpack(b"".join([self.endianness.encode(), 
                                (format*number).encode(), b'i']), b)
            length2 = tmp[-1]
            tmp = tmp[:-1]
        else:
            bytes_to_read = number * format_length + 8
            b = self.f.read(bytes_to_read)
            if b == b'':
                raise EOFError

            fmt_string = self.endianness + "i"
            if raw_format:
                fmt_string += format + "i"
            else:
                fmt_string += format * number + "i"

            tmp = struct.unpack(fmt_string.encode(), b)
            length = tmp[0]
            length2 = tmp[-1]
            tmp = tmp[1:-1]

        assert length == length2

        if format == 's':
            # return just one string
            return b''.join(tmp).decode()
        elif number == 1:
            # just return the number and not a tuple containing just the number
            return tmp[0]
        else:
            # convert tuple to list
            return list(tmp)

    def read_headers(self):
        """Read and save the MCNP version and problem description from the
        Ptrac file.
        """
        # mcnp version info
        self.mcnp_version_info = self.read_next('s', auto=True)
        # problem title
        self.problem_title = self.read_next('s', auto=True).strip()

        # ptrac input data. can be omitted for now,
        # but has to be parsed, because it has variable length.
        # Also, this is the first difference between a file generated
        # with 4-byte and 8-byte numbers.
        line = self.read_next('f', auto=True)
        # if this line doesn't consist of 10 floats, then we've read them with
        # the wrong byte length and re have to re-read them (and every
        # following float) with 8 bytes length.
        if len(line) != 10:
            self.eightbytes = True
            tmp = struct.pack(self.endianness + "f"*20, *line)
            line = list(struct.unpack(self.endianness + "d"*10, tmp))

        # the first item is always 13. afterwards, there is 13 times the
        # following scheme:
        # N x_0 ... x_N,
        # where N is the number of values for the current input variable and
        # the x_i are its N values.
        num_variables = int(line[0])  # should always be 13.
        current_pos = 1
        current_variable = 1

        while current_variable <= num_variables:
            n = int(line[current_pos])
            if current_variable < num_variables and (current_pos + n + 1) >= \
                    len(line):
                line += self.read_next('f', 10)
            current_pos += n + 1
            current_variable += 1

    def read_variable_ids(self):
        """Read the list of variable IDs that each record type in the Ptrac
        file is comprised of. The variables can vary for different problems.
        Consult the MCNP manual for details.
        """

        variable_nums = dict()
        variable_ids = dict()

        if self.eightbytes:
            variable_info = self.read_next(
                "qqqqqqqqqqqiiiiiiiii", 124, raw_format=True)
        else:
            variable_info = self.read_next('i', 20)

        variable_nums["nps"] = variable_info[0]
        variable_nums["src"] = variable_info[1] + variable_info[2]
        variable_nums["bnk"] = variable_info[3] + variable_info[4]
        variable_nums["sur"] = variable_info[5] + variable_info[6]
        variable_nums["col"] = variable_info[7] + variable_info[8]
        variable_nums["ter"] = variable_info[9] + variable_info[10]

        num_vars_total = sum(variable_info[:11])

        if self.eightbytes:
            # only the NPS vars are in 8 byte, the other ones are still 4
            fmt_string = "q" * variable_info[0] + \
                "i" * sum(variable_info[1:11])
            fmt_length = 8 * variable_info[0] + 4 * sum(variable_info[1:11])
            all_var_ids = self.read_next(
                fmt_string, fmt_length, raw_format=True)
        else:
            all_var_ids = self.read_next('i', num_vars_total)

        for l in ["nps", "src", "bnk", "sur", "col", "ter"]:
            variable_ids[l] = all_var_ids[:variable_nums[l]]
            all_var_ids = all_var_ids[variable_nums[l]:]

        self.variable_nums = variable_nums
        self.variable_ids = variable_ids

    def read_nps_line(self):
        """Read an NPS record and save the type of the next event.
        """
        nps_line = self.read_next('i', self.variable_nums["nps"])
        self.next_event = nps_line[1]

    def read_event_line(self, ptrac_event):
        """Read an event record and save it to a given PtracParticle instance.
        """

        # save for current event, because this record
        # contains only the next event's type
        event_type = self.next_event

        if event_type == 1000:
            e = "src"
        elif event_type == 3000:
            e = "sur"
        elif event_type == 4000:
            e = "col"
        elif event_type == 5000:
            e = "ter"
        else:
            e = "bnk"

        evt_line = self.read_next('f', self.variable_nums[e])

        self.next_event = evt_line[0]

        for i in range(1, len(self.variable_ids[e])):
            if self.variable_ids[e][i] in self.variable_mappings:
                ptrac_event[self.variable_mappings[
                    self.variable_ids[e][i]]] = \
                    evt_line[i]
        ptrac_event["event_type"] = event_type

    def write_to_hdf5_table(self, hdf5_table, print_progress=0):
        """Writes the events contained in this Ptrac file to a given HDF5
        table. The table must already exist and have rows that match the
        PtracEvent definition.
        If desired, the number of processed events can be printed to the
        console each N events by passing the print_progress=N parameter.
        """

        ptrac_event = hdf5_table.row
        counter = 0

        while True:
            try:
                self.read_nps_line()
            except EOFError:
                break  # no more entries

            while self.next_event != 9000:
                self.read_event_line(ptrac_event)
                ptrac_event.append()

                counter += 1
                if print_progress > 0 and counter % print_progress == 0:
                    print("processing event {0}".format(counter))


def read_mcnp_inp(inp):
    """This function reads an MCNP inp file and returns a list of Materials
    material objects (for single density materials) and MultiMaterial objects
    (for multiple density materials). This function relys on
    mat_from_mcnp."""

    mat_lines = []  # line of lines that begin material cards
    densities = {}  # dictionary to be popul. with material nos. and densities
    mat_nums = []  # list of material numbers to be printed to stdout
    material_list = {}  # to be populated with material objectes and returned

    line_count = 1
    line = linecache.getline(inp, line_count)
    # scroll through every line of the mcnp inp file
    while line != '':
        line = linecache.getline(inp, line_count)
        # check to see if line contains a cell card. If so, grab the density.
        # information is stored in a dictionary where:
        # key = material number, value = list of densities
        if len(line.split()) > 3:
            if line.split()[0].isdigit() is True and \
                    line.split()[1].isdigit() is True and \
                    line[0:5] != '     ' and \
                    line.split()[1] != '0':

                if line.split()[1] not in densities.keys():
                    densities[line.split()[1]] = [float(line.split()[2])]

                else:
                    same_bool = False
                    for j in range(0, len(densities[line.split()[1]])):
                        if abs((float(line.split()[2])
                               - densities[line.split()[1]][j])
                               / float(line.split()[2])) < 1E-4:
                            same_bool = True

                    if same_bool is False:
                        densities[line.split()[1]].append(
                            float(line.split()[2]))

        # check line to see if it contain a material card, in the form
        # m* where * is a digit. If so store the line num. and material number
        if line.split() != []:
            if line.split()[0][0] == 'm' or line.split()[0][0] == 'M':
                if line.split()[0][1].isdigit() is True:
                    mat_lines.append(line_count)
                    mat_nums.append(line.split()[0][1:])

        line_count += 1
        line = linecache.getline(inp, line_count)

    for i in range(0, len(mat_nums)):
        print(mat_nums[i])
        if mat_nums[i] in densities.keys():
            material_list[int(mat_num[i])] =  mat_from_mcnp(inp, mat_lines[i], densities[mat_nums[i]])
        else:
            material_list[int(mat_nums[i])] = mat_from_mcnp(inp, mat_lines[i])

    return material_list


def mat_from_mcnp(filename, mat_line, densities='None'):
    """This is a function that recieves and MCNP input filename, the
    line number, and list of densities associated with the material and
    returns a material object. This function is typically called by
    read_mcnp_inp. If a material has multiple densities, a multimaterial
    object is returned."""

    data_string = linecache.getline(filename, mat_line).split('$')[0]
    # collect all material card data on one string
    line_index = 1
    line = linecache.getline(filename, mat_line + line_index)
    while line[0:5] == '     ':
        # make sure element/isotope is not commented out
        if line.split()[0][0] != 'c' and line.split()[0][0] != 'C':
            data_string += line.split('$')[0]
        line_index += 1
        line = linecache.getline(filename, mat_line + line_index)

    # create dictionaries nucvec and table_ids
    nucvec = {}
    table_ids = {}
    for i in range(1, len(data_string.split())):
        if i & 1 == 1:
            zzzaaam = str(nucname.zzaaam(
                nucname.mcnp_to_id(data_string.split()[i].split('.')[0])))
            nucvec[zzzaaam] = float(data_string.split()[i+1])
            if len(data_string.split()[i].split('.')) > 1:
                table_ids[str(zzzaaam)] = data_string.split()[i].split('.')[1]

    # Check to see it material is definted my mass or atom fracs.
    # Do this by comparing the first non-zero fraction to the rest
    # If atom fracs, convert.
    nucvecvals = list(nucvec.values())
    n = 0
    isatom = 0 < nucvecvals[n]
    while 0 == nucvecvals[n]:
        n += 1
        isatom = 0 < nucvecvals[n]
    for value in nucvecvals[n+1:]:
        if isatom != (0 <= value):
            msg = 'Mixed atom and mass fractions not supported.'
            ' See material defined on line {0}'.format(mat_line)
            warn(msg)

    # apply all data to material object
    if isatom:
        mat = Material()
        mat.from_atom_frac(nucvec)
    else:
        # set nucvec attribute to the nucvec dict from above
        mat = Material(nucvec=nucvec)

    mat.metadata['table_ids'] = table_ids
    mat.metadata['mat_number'] = data_string.split()[0][1:]

    # collect metadata, if present
    mds = ['source', 'comments', 'name']
    line_index = 1
    mds_line = linecache.getline(filename, mat_line - line_index)
    # while reading non-empty comment lines
    while mds_line.strip() not in set('cC') \
            and mds_line.split()[0] in ['c', 'C']:
        if mds_line.split()[0] in ['c', 'C'] \
                and len(mds_line.split()) > 1:
            possible_md = mds_line.split()[1].split(':')[0].lower()
            if possible_md in mds:
                if possible_md.lower() == 'comments':
                    comments_string = str(
                        ''.join(mds_line.split(':')[1:]).split('\n')[0])
                    comment_index = 1
                    comment_line = linecache.getline(
                        filename, mat_line - line_index + comment_index)
                    while comment_line.split()[0] in ['c', 'C']:
                        if comment_line.split()[1].split(':')[0].lower() in mds:
                            break
                        comments_string += ' ' + ' '.join(
                            comment_line.split()[1:])
                        comment_index += 1
                        comment_line = \
                            linecache.getline(filename,
                                              mat_line - line_index +
                                              comment_index)
                    mat.metadata[possible_md] = comments_string
                else:
                    mat.metadata[possible_md] = ''.join(
                        mds_line.split(':')[1:]).split('\n')[0]
                    # set metadata
        line_index += 1
        mds_line = linecache.getline(filename, mat_line - line_index)

    # Check all the densities. If they are atom densities, convert them to mass
    # densities. If they are mass densities they willl be negative, so make
    # them positive.
    if densities != 'None':
        converted_densities = []
        for den in densities:
            if den <= 0:
                converted_densities.append(-1*float(den))
            else:
                converted_densities.append(mat.mass_density(float(den)))

        # check to see how many densities are associated with this material.
        # if there is more than one, create a multimaterial"""
        if len(converted_densities) == 1:
            mat.density = converted_densities[0]
            finished_mat = mat

        elif len(converted_densities) > 1:
            mat_dict = {}
            for density in converted_densities:
                mat2 = Material()
                mat2.comp = mat.comp
                mat2.atoms_per_molecule = mat.atoms_per_molecule
                mat2.mass = mat.mass
                mat2.metadata = mat.metadata
                mat2.density = density
                mat_dict[mat2] = 1
            finished_mat = MultiMaterial(mat_dict)
    else:
        finished_mat = mat

    return finished_mat


class Wwinp(Mesh):
    """A Wwinp object stores all of the information from a single MCNP WWINP
    file. Weight window lower bounds are stored on a structured mesh. Only
    Cartesian mesh WWINP files are supported. Neutron, photon, and
    simotaneous neutron and photon WWINP files are supported.

    Attributes
    ----------
    ni : number of integers on card 2.
        ni = 1 for neutron WWINPs, ni = 2 for photon WWINPs or neutron + photon WWINPs.
    nr : int
        10 for rectangular, 16 for cylindrical.
    ne : list of number of energy groups for neutrons and photons.
        If ni = 1 the list is only 1 value long,
        to represent the number of neutron energy groups
    nf : list of numbers
        of fine mesh points in the i, j, k dimensions
    nft : int
        total number of fine mesh points
    origin : list of i, j, k
        minimums.
    nc : list
        number of coarse mesh points in the i, j, k dimensions
    nwg : int
        1 for rectangular, 2 for cylindrical.
    cm : list of lists
        of coarse mesh points in the i, j, k dimensions. Note
        the origin is not considered a coarse mesh point (as in MCNP).
    fm : list of lists
        of number of fine mesh points between the coarses
        mesh points in the i, j, k dimensions.
    e : list of lists
        of energy upper bounds for neutrons, photons. If
        ni = 1, the e will look like [[]]. If ni = 2, e will look like
        [[], []].
    bounds : list of lists
        of spacial bounds in the i, j, k dimensions.
    mesh : Mesh object
        with a structured mesh containing all the neutron and/or
        photon mass window lower bounds. These tags have the form
        "ww_X" where X is n or p The mesh has rootSet tags in the form
        X_e_upper_bounds.

    Notes
    -----
    Attribute names are identical to names speficied in WWINP file
    description in the MCNP5 User's Guide Volume 3 Appendix J.

    """

    def __init__(self):
        if not HAVE_PYTAPS:
            raise RuntimeError("PyTAPS is not available, "
                               "unable to create Wwinp Mesh.")
        pass

    def read_wwinp(self, filename):
        """This method creates a Wwinp object from the WWINP file <filename>.
        """
        with open(filename, 'r') as f:
            self._read_block1(f)
            self._read_block2(f)
            self._read_block3(f)

    def _read_block1(self, f):
        # Retrieves all of the information from block 1 of a wwinp file.

        line_1 = f.readline()
        self.ni = int(line_1.split()[2])
        self.nr = int(line_1.split()[3])

        line_2 = f.readline()
        self.ne = [int(x) for x in line_2.split()]

        if self.nr == 10:  # Cartesian
            line_3 = f.readline()
            self.nf = [int(float(x)) for x in line_3.split()[0:3]]
            self.nft = self.nf[0]*self.nf[1]*self.nf[2]
            self.origin = [float(x) for x in line_3.split()[3:6]]

            line_4 = f.readline()
            self.nc = [int(float(x)) for x in line_4.split()[0:3]]
            self.nwg = int(float(line_4.split()[3]))

        if self.nr == 16:  # Cylindrical
            raise ValueError('Cylindrical WWINP not currently supported')

    def _read_block2(self, f):
        # Retrieves all of the information from block 2 of a wwinp file.

        self.bounds = [[], [], []]
        self.cm = [[], [], []]
        self.fm = [[], [], []]

        for i in [0, 1, 2]:
            # Create a list of raw block 2 values.
            raw = []
            while len(raw) < 3*self.nc[i] + 1:
                raw += [float(x) for x in f.readline().split()]

            # Remove all the rx(i), ry(i), rz(i) values that
            # contaminated the raw list.
            removed_values = [raw[0]]
            for j in range(1, len(raw)):
                if j % 3 != 0:
                    removed_values.append(raw[j])

            # Expaned out nfx/nfy/nfx values to get structured mesh bounds.
            for j in range(0, len(removed_values)):
                if j % 2 == 0:
                    self.bounds[i].append(removed_values[j])
                    if j != 0:
                        self.cm[i].append(removed_values[j])

                else:
                    self.fm[i].append(removed_values[j])
                    for k in range(1, int(removed_values[j])):
                        self.bounds[i].append(
                            (removed_values[j+1] - removed_values[j-1])
                            * k / removed_values[j] + removed_values[j-1])

    def _read_block3(self, f):
        #Retrives all the information of the block 3 of a wwinp file.

        self.e = [[]]
        if self.ne[0] != 0:
            while len(self.e[0]) < self.ne[0]:
                self.e[0] += [float(x) for x in f.readline().split()]

            self._read_wwlb('n', f)

        if len(self.ne) == 2:
            self.e.append([])
            while len(self.e[-1]) < self.ne[1]:
                self.e[-1] += [float(x) for x in f.readline().split()]

            self._read_wwlb('p', f)

    def _read_wwlb(self, particle, f):
        # Reads the weight window lower bounds from block 3 and returns a
        # mesh.

        # If this is the first time this method is called then created a mesh,
        # otherwise (in the case of n and p in the same WWINP) add to the
        # preexisting mesh.
        if not hasattr(self, 'mesh'):
            super(Wwinp, self).__init__(structured_coords=[self.bounds[0],
                                        self.bounds[1], self.bounds[2]],
                                        structured=True)

        volume_elements = list(self.structured_iterate_hex('zyx'))

        if particle == 'n':
            particle_index = 0

        elif particle == 'p':
            particle_index = 1

       # read in WW data for a single particle type
        ww_data = np.empty(shape=(self.ne[particle_index], self.nft))
        for i in range(0, self.ne[particle_index]):
            count = 0
            ww_row = []
            while count < self.nft:
                ww_row += [float(x) for x in f.readline().split()]
                count += 6  # number of entries per row in WWINP

            ww_data[i] = ww_row

        #create vector tags for data
        tag_ww = self.mesh.createTag(
            "ww_{0}".format(particle), self.ne[particle_index], float)

        #tag vector data to mesh
        for i, volume_element in enumerate(volume_elements):
            tag_ww[volume_element] = ww_data[:, i]

        # Save energy upper bounds to rootset.
        tag_e_bounds = \
            self.mesh.createTag('{0}_e_upper_bounds'.format(particle),
                                len(self.e[particle_index]), float)
        tag_e_bounds[self.mesh.rootSet] = self.e[particle_index]

    def write_wwinp(self, filename):
        """This method writes a complete WWINP file to <filename>.
        """
        with open(filename, 'w') as f:
            self._write_block1(f)
            self._write_block2(f)
            self._write_block3(f)

    def _write_block1(self, f):
        #Writes the all block 1 data to WWINP file

        block1 = ''

        # Create a MCNP formated time string.
        now = datetime.datetime.now()
        time = '{0:02d}/{1}/{2} {3}:{4}:{5}'.format(
            now.month, now.day, str(now.year)[2:],
            now.hour, now.minute, now.second)

        # Append line 1.
        block1 += \
            "         1         1         " \
            "{0}        {1}                     {2}\n".format(
                self.ni, self.nr, time)

        # Append line 2.
        for i in self.ne:
            block1 += '         {0}'.format(int(i))

        block1 += '\n'

        # Append line 3.
        block1 += \
            ' {0: 1.5E} {1: 1.5E} {2: 1.5E} {3: 1.5E} {4: 1.5E} {5: 1.5E}\n'\
            .format(self.nf[0], self.nf[1], self.nf[2],
                    self.origin[0], self.origin[1], self.origin[2])

        # Append line 4.
        block1 += ' {0: 1.5E} {1: 1.5E} {2: 1.5E} {3: 1.5E}\n'\
            .format(self.nc[0], self.nc[1], self.nc[2], self.nwg)

        f.write(block1)

    def _write_block2(self, f):
        #Writes the all block 2 data to WWINP file

        # Create an array of values to be print in block 2.
        block2_array = [[], [], []]
        for i in [0, 1, 2]:
            block2_array[i].append(self.origin[i])
            for j in range(0, len(self.cm[i])):
                block2_array[i] += [self.fm[i][j], self.cm[i][j], 1.0000]

        # Translate block2 vector into a string with appropriate text wrapping.
        block2 = ""
        for i in range(0, 3):
            line_count = 0  # number of entries printed to current line, max=6
            for j in range(0, len(block2_array[i])):
                block2 += ' {0: 1.5E}'.format(block2_array[i][j])
                line_count += 1
                if line_count == 6:
                    block2 += '\n'
                    line_count = 0

            if line_count != 0:
                block2 += '\n'

        f.write(block2)

    def _write_block3(self, f):
        #Writes the all block 3 data to WWINP file

        if self.ne[0] != 0:
            self._write_block3_single('n', f)

        if len(self.ne) == 2:
            self._write_block3_single('p', f)

    def _write_block3_single(self, particle, f):
        # Write all of block 3 a single time (e.g. for WWINP with only n or
        #   p). This function is called twice in the case of the WWINP having
        #   both n and p.

        if particle == 'n':
            particle_index = 0

        elif particle == 'p':
            particle_index = 1

        # Append energy line.
        block3 = ''
        line_count = 0

        for e_upper_bound in self.e[particle_index]:
            block3 += '  {0:1.5E}'.format(e_upper_bound)
            line_count += 1
            if line_count == 6:
                block3 += '\n'

        if line_count != 0:
            block3 += '\n'

        # Get ww_data.
        ww_data = np.empty(shape=(self.nft, self.ne[particle_index]))
        volume_elements = list(self.structured_iterate_hex('zyx'))
        for i, volume_element in enumerate(volume_elements):
            ww_data[i] = self.mesh.getTagHandle(
                "ww_{0}".format(particle))[volume_element]

        for i in range(0, self.ne[particle_index]):
            # Append ww_data to block3 string.
            line_count = 0
            for ww in ww_data[:, i]:
                block3 += ' {0: 1.5E}'.format(ww)
                line_count += 1

                if line_count == 6:
                    block3 += '\n'
                    line_count = 0

            if line_count != 0:
                block3 += '\n'

        f.write(block3)

    def read_mesh(self, mesh):
        """This method creates a Wwinp object from a structured mesh object.
        The mesh must have tags in the form "ww_X" where X is n
        or p. For every particle there must be a rootSet tag in the form
        X_e_upper_bounds containing a list of energy upper bounds.
        """

        super(Wwinp, self).__init__(mesh=mesh, structured=True)

        # Set geometry related attributes.
        self.nr = 10
        self.nwg = 1

        # Set energy related attributes.
        self.e = []
        self.ne = []
        all_tags = [x.name for x in self.mesh.getAllTags(self.mesh.rootSet)]

        if 'n_e_upper_bounds' in all_tags:
            n_e_upper_bounds = self.mesh.getTagHandle(
                'n_e_upper_bounds')[self.mesh.rootSet]
            # In the single energy group case, the "E_upper_bounds" tag
            # returns a non-iterable float. If this is the case, put this
            # float into an array so that it can be iterated over
            if isinstance(n_e_upper_bounds, float):
                n_e_upper_bounds = [n_e_upper_bounds]

            self.e.append(n_e_upper_bounds)
            self.ne.append(int(len(n_e_upper_bounds)))

        else:
            self.e.append([])
            self.ne.append(0)

        if 'p_e_upper_bounds' in all_tags:
            p_e_upper_bounds = self.mesh.getTagHandle(
                'p_e_upper_bounds')[self.mesh.rootSet]
            if isinstance(p_e_upper_bounds, float):
                p_e_upper_bounds = [p_e_upper_bounds]

            self.e.append(p_e_upper_bounds)
            self.ne.append(int(len(p_e_upper_bounds)))

        self.ni = int(len(self.ne))

        # Set space related attributes.
        self.bounds = [self.structured_get_divisions('x'),
                       self.structured_get_divisions('y'),
                       self.structured_get_divisions('z')]

        self.origin = [self.bounds[0][0], self.bounds[1][0], self.bounds[2][0]]

        # Cycle through the rest of bounds to get the fine/coarse information.
        self.cm = [[], [], []]
        self.fm = [[], [], []]
        for i, points in enumerate(self.bounds):
            # There exists at least 1 fine mesh point.
            self.fm[i].append(1)
            # Loop through remaining points to determine which are coarse,
            # and the number of fine meshes between them.
            j = 1
            while j < len(points) - 1:
                 # Floating point comparison characterizes coarse vs. fine.
                 # The value 1.01E-2 is used because MCNP prints
                 # to the nearest 0.01.
                if abs((points[j] - points[j-1]) -
                       (points[j+1] - points[j])) <= 1.01E-2:
                    self.fm[i][len(self.cm[i])] += 1
                else:
                    self.cm[i].append(points[j])
                    self.fm[i].append(1)

                j += 1

            # Append last point as coarse point, as this is always the case.
            self.cm[i].append(points[-1])

        self.nc = [len(self.cm[0]), len(self.cm[1]), len(self.cm[2])]
        self.nf = [sum(self.fm[0]), sum(self.fm[1]), sum(self.fm[2])]
        self.nft = self.nf[0]*self.nf[1]*self.nf[2]


class Meshtal(object):
    """This class stores all the information from an MCNP meshtal file with
    single or multiple fmesh4 neutron or photon tallies. The "tally" attribute
    provides key/value access to invidial MeshTally objects.

    Attributes
    ----------
    filename : string
        Path to an MCNP meshtal file
    version : float
        The MCNP verison number
    ld : string
        The MCNP verison date
    title : string
        Title card from the MCNP input
    histories : int
        Number of histories from the MCNP simulation
    tally : dict
        A dictionary with MCNP fmesh4 tally numbers
        (e.g. 4, 14, 24) as keys and
        MeshTally objects as values.
    tags : dict
        Maps integer tally numbers to iterables containing four strs, the
        results tag name, the relative error tag name, the total results
        tag name, and the total relative error tag name. If tags is None
        the tags are named 'x_result', 'x_rel_error', 'x_result_total', 
        'x_rel_error_total' where x is n or p for neutrons or photons.
<<<<<<< HEAD
    mesh_mats : bool
         If false, Meshtally objects will be created without PyNE material
         objects. 
    """

    def __init__(self, filename, tags=None, mesh_mats=False):
=======

    """

    def __init__(self, filename, tags=None, meshes_have_mats=False):
>>>>>>> a94f01ef
        """Parameters
        ----------
        filename : str
            MCNP meshtal file.
        tags : dict, optional
            Maps integer tally numbers to iterables containing four strs: the
            results tag name, the relative error tag name, the total results
            tag name, and the total relative error tag name. If tags is None
            the tags are named 'x_result', 'x_rel_error', 'x_result_total', 
            'x_rel_error_total' where x is n or p for neutrons or photons.
<<<<<<< HEAD
        mats : bool
=======
        meshes_have_mats : bool
>>>>>>> a94f01ef
             If false, Meshtally objects will be created without PyNE material
             material objects. 
        """

        if not HAVE_PYTAPS:
            raise RuntimeError("PyTAPS is not available, "
                               "unable to create Meshtal.")

        self.tally = {}
        self.tags = tags
<<<<<<< HEAD
        self.mesh_mats = mesh_mats
=======
        self._meshes_have_mats = meshes_have_mats
>>>>>>> a94f01ef

        with open(filename, 'r') as f:
            self._read_meshtal_head(f)
            self._read_tallies(f)

    def _read_meshtal_head(self, f):
        """Get the version, ld, title card and number of histories.
        """

        line_1 = f.readline()
        #set mcnp version
        self.version = line_1.split()[2]
        #get version date ("ld" in MCNP User's Manual)
        self.ld = line_1.split()[3][3:]

        line_2 = f.readline()
        #store title card
        self.title = line_2.strip()

        line_3 = f.readline()
        # get number of histories
        self.histories = int(float(line_3.split()[-1]))

    def _read_tallies(self, f):
        """Read in all of the mesh tallies from the meshtal file.
        """
        line = f.readline()

        while line != "":
            if line.split()[0:3] == ['Mesh', 'Tally', 'Number']:
                tally_num = int(line.split()[3])
                if self.tags is not None and tally_num in self.tags.keys():
                    self.tally[tally_num] = MeshTally(f, tally_num,
<<<<<<< HEAD
                                                      self.tags[tally_num],
                                                      mesh_mats=self.mesh_mats)
                else:
                    self.tally[tally_num] = MeshTally(f, tally_num,
                                                      mesh_mats=self.mesh_mats)
=======
                                            self.tags[tally_num],
                                            mesh_has_mats=self._meshes_have_mats)
                else:
                    self.tally[tally_num] = MeshTally(f, tally_num,
                                            mesh_has_mats=self._meshes_have_mats)
>>>>>>> a94f01ef

            line = f.readline()


class MeshTally(StatMesh):
    """This class stores all information from all single MCNP mesh tally that
    exists within some meshtal file. Header information is stored as attributes
    and the "mesh" attribute is a MOAB mesh with all result and relative error
    data tagged. This class inherits from StatMesh, exposing all statistical
    mesh manipulation methods.

    Attributes
    ----------
    tally_number : int
        The MCNP tally number. Must end in 4 (e.g. 4, 14, 214).
    particle : string
        Either "neutron" for a neutron mesh tally or "photon" for a photon mesh
        tally.
    dose_response : bool
        True is the tally is modified by a dose response function.
    x_bounds : list of floats
        The locations of mesh vertices in the x direction.
    y_bounds : list of floats
        The locations of mesh vertices in the y direction.
    z_bounds : list of floats
        The locations of mesh vertices in the z direction.
    e_bounds : list of floats
        The minimum and maximum bounds for energy bins
    mesh :
        An iMesh instance tagged with all results and
        relative errors
    tag_names : iterable
        Four strs that specify the tag names for the results, relative errors,
        total results, and relative errors of the total results.

    Notes
    -----
    All Mesh/StatMesh attributes are also present via a super() call to
    StatMesh.__init__().

    """

<<<<<<< HEAD
    def __init__(self, f, tally_number, tag_names=None, mesh_mats=False):
=======
    def __init__(self, f, tally_number, tag_names=None, mesh_has_mats=False):
>>>>>>> a94f01ef
        """Create MeshTally object from a filestream open to the second
        line of a mesh tally header (the neutron/photon line). MeshTally objects
        should be instantiated only through the Meshtal class.

        Parameters
        ----------
        f : filestream
            Open to the neutron/photon line.
        tally number : int
            The MCNP fmesh4 tally number (e.g. 4, 14, 24).
        tag_names : iterable, optional
            Four strs that specify the tag names for the results, relative 
            errors, total results and relative errors of the total results.
            This should come from the Meshtal.tags attribute dict.
<<<<<<< HEAD
        mesh_mats : bool
=======
        mesh_has_mats : bool
>>>>>>> a94f01ef
             If false, Meshtally objects will be created without PyNE material
             objects. 
        """

        if not HAVE_PYTAPS:
            raise RuntimeError("PyTAPS is not available, "
                               "unable to create Meshtally Mesh.")

        self.tally_number = tally_number
        self._read_meshtally_head(f)
        self._read_column_order(f)
        
        if tag_names is None:
            self.tag_names = ("{0}_result".format(self.particle), 
                              "{0}_rel_error".format(self.particle),
                              "{0}_result_total".format(self.particle),
                              "{0}_rel_error_total".format(self.particle))
        else:
            self.tag_names = tag_names

<<<<<<< HEAD
        self._create_mesh(f, mesh_mats)
=======
        self._create_mesh(f, mesh_has_mats)
>>>>>>> a94f01ef

    def _read_meshtally_head(self, f):
        """Get the particle type, spacial and energy bounds, and whether or
        not flux-to-dose conversion factors are being used.
        """
        line = f.readline()
        if ('neutron' in line):
            self.particle = 'neutron'
        elif ('photon' in line):
            self.particle = 'photon'

        #determine if meshtally flux-to-dose conversion factors are being used.
        line = f.readline()
        dr_str = 'This mesh tally is modified by a dose response function.'
        if line.strip() == dr_str:
            self.dose_response = True
        else:
            self.dose_response = False

        #advance the file to the line where x, y, z, bounds start
        while line.strip() != 'Tally bin boundaries:':
            line = f.readline()

        self.x_bounds = [float(x) for x in f.readline().split()[2:]]
        self.y_bounds = [float(x) for x in f.readline().split()[2:]]
        self.z_bounds = [float(x) for x in f.readline().split()[2:]]
        # "Energy bin boundaries" contain one more word than "X boundaries"
        self.e_bounds = [float(x) for x in f.readline().split()[3:]]

        self.dims = [0, 0, 0] + [len(self.x_bounds) - 1,
                                 len(self.y_bounds) - 1,
                                 len(self.z_bounds) - 1]

        #skip blank line between enery bin boundaries and table headings
        f.readline()

    def _read_column_order(self, f):
        """Create dictionary with table headings as keys and their column
        location as values. Dictionary is the private attribute _column_idx.
        """
        line = f.readline()
        column_names = line.replace('Rel ', 'Rel_').replace(
            'Rslt * ', 'Rslt_*_').strip().split()
        self._column_idx = dict(zip(column_names, range(0, len(column_names))))

<<<<<<< HEAD
    def _create_mesh(self, f, mesh_mats):
=======
    def _create_mesh(self, f, mesh_has_mats):
>>>>>>> a94f01ef
        """Instantiate a Mesh object and tag the iMesh instance
           with results and relative errors.
        """

<<<<<<< HEAD
        mats = () if mesh_mats is True else None
=======
        mats = () if mesh_has_mats is True else None
>>>>>>> a94f01ef
        super(MeshTally, self).__init__(structured_coords=[self.x_bounds,
                                        self.y_bounds, self.z_bounds],
                                        structured=True, mats=mats)

        num_vol_elements = (len(self.x_bounds)-1) * (len(self.y_bounds)-1)\
            * (len(self.z_bounds)-1)
        num_e_groups = len(self.e_bounds)-1

        # get result and relative error data from file
        result = np.empty(shape=(num_e_groups, num_vol_elements))
        rel_error = np.empty(shape=(num_e_groups, num_vol_elements))
        for i in range(0, num_e_groups):
            result_row = []
            rel_error_row = []
            for j in range(0, num_vol_elements):
                line = f.readline().split()
                result_row.append(float(line[self._column_idx["Result"]]))
                rel_error_row.append(
                    float(line[self._column_idx["Rel_Error"]]))

            result[i] = result_row
            rel_error[i] = rel_error_row

        #Tag results and error vector to mesh
        res_tag = IMeshTag(num_e_groups, float, mesh=self, name=self.tag_names[0])
        rel_err_tag = IMeshTag(num_e_groups, float, mesh=self, name=self.tag_names[1])
        if num_e_groups == 1:
            res_tag[:] = result[0]
            rel_err_tag[:] = rel_error[0]
        else:
            res_tag[:] = result.transpose()
            rel_err_tag[:] = rel_error.transpose()
        
        #If "total" data exists (i.e. if there is more than
        #1 energy group) get it and tag it onto the mesh.
        if num_e_groups > 1:
            result = []
            rel_error = []
            for i in range(0, num_vol_elements):
                line = f.readline().split()
                result.append(float(line[self._column_idx["Result"]]))
                rel_error.append(
                    float(line[self._column_idx["Rel_Error"]]))

            res_tot_tag = IMeshTag(1, float, mesh=self, name=self.tag_names[2])
            rel_err_tot_tag = IMeshTag(1, float, mesh=self, name=self.tag_names[3])
            res_tot_tag[:] = result
            rel_err_tot_tag[:] = rel_error


def mesh_to_geom(mesh, frac_type='mass', title_card="Generated from PyNE Mesh"):
    """This function reads a structured Mesh object and returns the geometry
    portion of an MCNP input file (cells, surfaces, materials), prepended by a
    title card. The mesh must be axis aligned. Surfaces and cells are written
    in xyz iteration order (z changing fastest).

    Parameters
    ----------
    mesh : PyNE Mesh object
        A structured Mesh object with materials and valid densities.
    frac_type : str, optional
        Either 'mass' or 'atom'. The type of fraction to use for the material
        definition.
    title_card : str, optional
        The MCNP title card to appear at the top of the input file.
   
    Returns
    -------
    geom : str
        The title, cell, surface, and material cards of an MCNP input file in
        the proper order.

    """
    mesh._structured_check()
    divs = (mesh.structured_get_divisions('x'),
            mesh.structured_get_divisions('y'),
            mesh.structured_get_divisions('z'))
 
    cell_cards = _mesh_to_cell_cards(mesh, divs)
    surf_cards = _mesh_to_surf_cards(mesh, divs)
    mat_cards = _mesh_to_mat_cards(mesh, divs, frac_type)
 
    return "{0}\n{1}\n{2}\n{3}".format(title_card, cell_cards, 
                                              surf_cards, mat_cards)

def _mesh_to_cell_cards(mesh, divs):
    """Prepares the cell cards for mesh_to_geom."""
    cell_cards = ""
    count = 1
    idx = mesh.iter_structured_idx('xyz')

    # Establish min and max idx values for each dimension.
    x_min = 1
    x_max = len(divs[0])
    y_min = x_max + 1
    y_max = x_max + len(divs[1])
    z_min = y_max + 1
    z_max = y_max + len(divs[2])

    for i in range(1, len(divs[0])):
       for j in range(1, len(divs[1])):
           for k in range(1, len(divs[2])):
               # Cell number, mat number, density
               cell_cards += "{0} {1} {2} ".format(count, count, 
                                                   mesh.density[idx.next()])
               # x, y, and z surfaces
               cell_cards += "{0} -{1} {2} -{3} {4} -{5}\n".format(
                            i, i + 1, j + x_max, j + x_max + 1,
                            k + y_max, k + y_max + 1)
               count += 1

    # Append graveyard.
    cell_cards += "{0} 0 -{1}:{2}:-{3}:{4}:-{5}:{6}\n".format(
                   count, x_min, x_max, y_min, y_max, z_min, z_max)

    return cell_cards

def _mesh_to_surf_cards(mesh, divs):
    """Prepares the surface cards for mesh_to_geom."""
    surf_cards = ""
    count = 1
    for i, dim in enumerate("xyz"):
        for div in divs[i]:
            surf_cards += "{0} p{1} {2}\n".format(count, dim, div)
            count += 1

    return surf_cards

def _mesh_to_mat_cards(mesh, divs, frac_type):
    """Prepares the material cards for mesh_to_geom."""
    mat_cards = ""
    idx = mesh.iter_structured_idx('xyz')
    for i in idx:
        mesh.mats[i].metadata['mat_number'] = i + 1
        mat_cards += mesh.mats[i].mcnp(frac_type=frac_type)
  
    return mat_cards<|MERGE_RESOLUTION|>--- conflicted
+++ resolved
@@ -1898,19 +1898,10 @@
         tag name, and the total relative error tag name. If tags is None
         the tags are named 'x_result', 'x_rel_error', 'x_result_total', 
         'x_rel_error_total' where x is n or p for neutrons or photons.
-<<<<<<< HEAD
-    mesh_mats : bool
-         If false, Meshtally objects will be created without PyNE material
-         objects. 
+
     """
 
-    def __init__(self, filename, tags=None, mesh_mats=False):
-=======
-
-    """
-
     def __init__(self, filename, tags=None, meshes_have_mats=False):
->>>>>>> a94f01ef
         """Parameters
         ----------
         filename : str
@@ -1921,11 +1912,7 @@
             tag name, and the total relative error tag name. If tags is None
             the tags are named 'x_result', 'x_rel_error', 'x_result_total', 
             'x_rel_error_total' where x is n or p for neutrons or photons.
-<<<<<<< HEAD
-        mats : bool
-=======
         meshes_have_mats : bool
->>>>>>> a94f01ef
              If false, Meshtally objects will be created without PyNE material
              material objects. 
         """
@@ -1936,11 +1923,7 @@
 
         self.tally = {}
         self.tags = tags
-<<<<<<< HEAD
-        self.mesh_mats = mesh_mats
-=======
         self._meshes_have_mats = meshes_have_mats
->>>>>>> a94f01ef
 
         with open(filename, 'r') as f:
             self._read_meshtal_head(f)
@@ -1974,19 +1957,11 @@
                 tally_num = int(line.split()[3])
                 if self.tags is not None and tally_num in self.tags.keys():
                     self.tally[tally_num] = MeshTally(f, tally_num,
-<<<<<<< HEAD
-                                                      self.tags[tally_num],
-                                                      mesh_mats=self.mesh_mats)
-                else:
-                    self.tally[tally_num] = MeshTally(f, tally_num,
-                                                      mesh_mats=self.mesh_mats)
-=======
                                             self.tags[tally_num],
                                             mesh_has_mats=self._meshes_have_mats)
                 else:
                     self.tally[tally_num] = MeshTally(f, tally_num,
                                             mesh_has_mats=self._meshes_have_mats)
->>>>>>> a94f01ef
 
             line = f.readline()
 
@@ -2029,11 +2004,7 @@
 
     """
 
-<<<<<<< HEAD
-    def __init__(self, f, tally_number, tag_names=None, mesh_mats=False):
-=======
     def __init__(self, f, tally_number, tag_names=None, mesh_has_mats=False):
->>>>>>> a94f01ef
         """Create MeshTally object from a filestream open to the second
         line of a mesh tally header (the neutron/photon line). MeshTally objects
         should be instantiated only through the Meshtal class.
@@ -2048,11 +2019,7 @@
             Four strs that specify the tag names for the results, relative 
             errors, total results and relative errors of the total results.
             This should come from the Meshtal.tags attribute dict.
-<<<<<<< HEAD
-        mesh_mats : bool
-=======
         mesh_has_mats : bool
->>>>>>> a94f01ef
              If false, Meshtally objects will be created without PyNE material
              objects. 
         """
@@ -2073,11 +2040,7 @@
         else:
             self.tag_names = tag_names
 
-<<<<<<< HEAD
-        self._create_mesh(f, mesh_mats)
-=======
         self._create_mesh(f, mesh_has_mats)
->>>>>>> a94f01ef
 
     def _read_meshtally_head(self, f):
         """Get the particle type, spacial and energy bounds, and whether or
@@ -2123,20 +2086,12 @@
             'Rslt * ', 'Rslt_*_').strip().split()
         self._column_idx = dict(zip(column_names, range(0, len(column_names))))
 
-<<<<<<< HEAD
-    def _create_mesh(self, f, mesh_mats):
-=======
     def _create_mesh(self, f, mesh_has_mats):
->>>>>>> a94f01ef
         """Instantiate a Mesh object and tag the iMesh instance
            with results and relative errors.
         """
 
-<<<<<<< HEAD
-        mats = () if mesh_mats is True else None
-=======
         mats = () if mesh_has_mats is True else None
->>>>>>> a94f01ef
         super(MeshTally, self).__init__(structured_coords=[self.x_bounds,
                                         self.y_bounds, self.z_bounds],
                                         structured=True, mats=mats)
